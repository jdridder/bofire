import os.path

from setuptools import find_packages, setup


def get_version():
    here = os.path.abspath(os.path.dirname(__file__))
    fp = os.path.join(here, "bofire/__init__.py")
    for line in open(fp).readlines():
        if line.startswith("__version__"):
            return line.split('"')[1]
    return ""


root_dir = os.path.dirname(__file__)
with open(os.path.join(root_dir, "README.md"), "r") as f:
    long_description = f.read()


setup(
    name="bofire",
    description="",
    author="",
    license="BSD-3",
    url="https://github.com/experimental-design/bofire",
    keywords=[
        "Bayesian optimization",
        "Multi-objective optimization",
        "Experimental design",
    ],
    classifiers=[
        "Development Status :: 1 - Planning",
        "Programming Language :: Python :: 3 :: Only",
        "License :: OSI Approved :: BSD License",
        "Topic :: Scientific/Engineering",
        "Intended Audience :: Science/Research",
        "Intended Audience :: Developers",
    ],
    long_description=long_description,
    long_description_content_type="text/markdown",
    version=get_version(),
    python_requires=">=3.9",
    packages=find_packages(),
    include_package_data=True,
    install_requires=[
        "numpy",
        "matplotlib",
        "pandas",
        "pydantic>=1.0,<2.0",
        "scipy>=1.7",
        "scikit-learn",
    ],
    extras_require={
<<<<<<< HEAD
        "testing": [
            "mock",
            "mopti",
            "pyright",
            "pytest",
            "multiprocess",
            "pytest-cov",
            "papermill",
=======
        "optimization": [
            "torch>=1.12",
            "botorch @ git+https://github.com/pytorch/botorch.git#egg=botorch",
            "multiprocess",
            "plotly",
            "formulaic>=0.5.2",
>>>>>>> 0c854bad
        ],
        "cheminfo": ["rdkit"],
        "tests": ["mock", "mopti", "pyright", "pytest", "pytest-cov"],
        "docs": [
            "mkdocs",
            "mkdocs-material",
            "mkdocstrings>=0.18",
            "mkdocstrings-python-legacy",
            "mike",
        ],
    },
)<|MERGE_RESOLUTION|>--- conflicted
+++ resolved
@@ -51,26 +51,15 @@
         "scikit-learn",
     ],
     extras_require={
-<<<<<<< HEAD
-        "testing": [
-            "mock",
-            "mopti",
-            "pyright",
-            "pytest",
-            "multiprocess",
-            "pytest-cov",
-            "papermill",
-=======
         "optimization": [
             "torch>=1.12",
             "botorch @ git+https://github.com/pytorch/botorch.git#egg=botorch",
             "multiprocess",
             "plotly",
             "formulaic>=0.5.2",
->>>>>>> 0c854bad
         ],
         "cheminfo": ["rdkit"],
-        "tests": ["mock", "mopti", "pyright", "pytest", "pytest-cov"],
+        "tests": ["mock", "mopti", "pyright", "pytest", "pytest-cov", "papermill"],
         "docs": [
             "mkdocs",
             "mkdocs-material",
