--- conflicted
+++ resolved
@@ -1214,7 +1214,6 @@
 
 @pytest.mark.parametrize(
     "features, expected",
-<<<<<<< HEAD
     [
         (InputFeatures(features=[if1, if2]), []),
         (InputFeatures(features=[if1, if2, if3, if4, if5, if6]), [if3, if4, if6]),
@@ -1257,33 +1256,8 @@
 )
 def test_input_features_sample(features, num_samples, method):
     samples = features.sample(num_samples, method=method)
-=======
-    [
-        (InputFeatures(features=[if1, if2]), []),
-        (InputFeatures(features=[if1, if2, if3, if4, if5, if6]), [if3, if4, if6]),
-    ],
-)
-def test_input_features_get_fixed(features, expected):
-    returned = features.get_fixed()
-    assert isinstance(features, InputFeatures)
-    assert returned.features == expected
-    for i in range(len(expected)):
-        assert id(expected[i]) == id(returned[i])
-
-
-@pytest.mark.parametrize(
-    "features, expected",
-    [
-        (InputFeatures(features=[if1, if2]), [if1, if2]),
-        (InputFeatures(features=[if1, if2, if3, if4, if5, if6]), [if1, if2, if5]),
-    ],
-)
-def test_input_features_get_free(features, expected):
-    returned = features.get_free()
-    assert isinstance(features, InputFeatures)
-    assert returned.features == expected
-    for i in range(len(expected)):
-        assert id(expected[i]) == id(returned[i])
+    assert samples.shape == (num_samples, len(features))
+    assert list(samples.columns) == features.get_keys()
 
 
 @pytest.mark.parametrize(
@@ -1295,24 +1269,8 @@
         (InputFeatures(features=[if1, if2, if3, if4, if5, if6, if7]), 1024),
     ],
 )
-def test_input_features_sample_uniform(features, num_samples):
-    samples = features.sample_uniform(num_samples)
-    assert samples.shape == (num_samples, len(features))
-    assert list(samples.columns) == features.get_keys()
-
-
-@pytest.mark.parametrize(
-    "features, num_samples",
-    [
-        (input_features, 1),
-        (input_features, 2),
-        (InputFeatures(features=[if1, if2, if3, if4, if5, if6, if7]), 1),
-        (InputFeatures(features=[if1, if2, if3, if4, if5, if6, if7]), 1024),
-    ],
-)
 def test_input_features_sample_sobol(features, num_samples):
     samples = features.sample_sobol(num_samples)
->>>>>>> f00b83fd
     assert samples.shape == (num_samples, len(features))
     assert list(samples.columns) == features.get_keys()
 
