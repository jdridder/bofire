--- conflicted
+++ resolved
@@ -28,12 +28,7 @@
 def test_feature_should_be_serializable(feature_spec: Spec):
     spec = feature_spec.typed_spec()
     obj = feature_spec.cls(**spec)
-<<<<<<< HEAD
     assert obj.dict() == spec
-=======
-    print(spec)
-    assert obj.model_dump() == spec
->>>>>>> b274c13e
 
 
 def test_domain_should_be_serializable(domain_spec: Spec):
