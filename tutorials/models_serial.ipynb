--- conflicted
+++ resolved
@@ -49,132 +49,7 @@
    "cell_type": "code",
    "execution_count": null,
    "metadata": {},
-<<<<<<< HEAD
-   "outputs": [],
-=======
-   "outputs": [
-    {
-     "data": {
-      "text/html": [
-       "<div>\n",
-       "<style scoped>\n",
-       "    .dataframe tbody tr th:only-of-type {\n",
-       "        vertical-align: middle;\n",
-       "    }\n",
-       "\n",
-       "    .dataframe tbody tr th {\n",
-       "        vertical-align: top;\n",
-       "    }\n",
-       "\n",
-       "    .dataframe thead th {\n",
-       "        text-align: right;\n",
-       "    }\n",
-       "</style>\n",
-       "<table border=\"1\" class=\"dataframe\">\n",
-       "  <thead>\n",
-       "    <tr style=\"text-align: right;\">\n",
-       "      <th></th>\n",
-       "      <th>x_1</th>\n",
-       "      <th>x_2</th>\n",
-       "      <th>y</th>\n",
-       "      <th>valid_y</th>\n",
-       "    </tr>\n",
-       "  </thead>\n",
-       "  <tbody>\n",
-       "    <tr>\n",
-       "      <th>0</th>\n",
-       "      <td>5.010799</td>\n",
-       "      <td>-0.612165</td>\n",
-       "      <td>184.746878</td>\n",
-       "      <td>1</td>\n",
-       "    </tr>\n",
-       "    <tr>\n",
-       "      <th>1</th>\n",
-       "      <td>-1.779981</td>\n",
-       "      <td>-0.137665</td>\n",
-       "      <td>140.265892</td>\n",
-       "      <td>1</td>\n",
-       "    </tr>\n",
-       "    <tr>\n",
-       "      <th>2</th>\n",
-       "      <td>-5.063193</td>\n",
-       "      <td>-3.811183</td>\n",
-       "      <td>123.236129</td>\n",
-       "      <td>1</td>\n",
-       "    </tr>\n",
-       "    <tr>\n",
-       "      <th>3</th>\n",
-       "      <td>5.114825</td>\n",
-       "      <td>5.419270</td>\n",
-       "      <td>1178.897832</td>\n",
-       "      <td>1</td>\n",
-       "    </tr>\n",
-       "    <tr>\n",
-       "      <th>4</th>\n",
-       "      <td>-2.921467</td>\n",
-       "      <td>-2.808005</td>\n",
-       "      <td>31.952544</td>\n",
-       "      <td>1</td>\n",
-       "    </tr>\n",
-       "    <tr>\n",
-       "      <th>5</th>\n",
-       "      <td>0.906090</td>\n",
-       "      <td>4.477183</td>\n",
-       "      <td>227.148355</td>\n",
-       "      <td>1</td>\n",
-       "    </tr>\n",
-       "    <tr>\n",
-       "      <th>6</th>\n",
-       "      <td>3.319714</td>\n",
-       "      <td>-2.211923</td>\n",
-       "      <td>6.272053</td>\n",
-       "      <td>1</td>\n",
-       "    </tr>\n",
-       "    <tr>\n",
-       "      <th>7</th>\n",
-       "      <td>3.629923</td>\n",
-       "      <td>-0.748149</td>\n",
-       "      <td>9.937792</td>\n",
-       "      <td>1</td>\n",
-       "    </tr>\n",
-       "    <tr>\n",
-       "      <th>8</th>\n",
-       "      <td>-1.612215</td>\n",
-       "      <td>4.451890</td>\n",
-       "      <td>141.192994</td>\n",
-       "      <td>1</td>\n",
-       "    </tr>\n",
-       "    <tr>\n",
-       "      <th>9</th>\n",
-       "      <td>0.242512</td>\n",
-       "      <td>4.767127</td>\n",
-       "      <td>293.096581</td>\n",
-       "      <td>1</td>\n",
-       "    </tr>\n",
-       "  </tbody>\n",
-       "</table>\n",
-       "</div>"
-      ],
-      "text/plain": [
-       "        x_1       x_2            y  valid_y\n",
-       "0  5.010799 -0.612165   184.746878        1\n",
-       "1 -1.779981 -0.137665   140.265892        1\n",
-       "2 -5.063193 -3.811183   123.236129        1\n",
-       "3  5.114825  5.419270  1178.897832        1\n",
-       "4 -2.921467 -2.808005    31.952544        1\n",
-       "5  0.906090  4.477183   227.148355        1\n",
-       "6  3.319714 -2.211923     6.272053        1\n",
-       "7  3.629923 -0.748149     9.937792        1\n",
-       "8 -1.612215  4.451890   141.192994        1\n",
-       "9  0.242512  4.767127   293.096581        1"
-      ]
-     },
-     "execution_count": 2,
-     "metadata": {},
-     "output_type": "execute_result"
-    }
-   ],
->>>>>>> 6f4a0cf0
+   "outputs": [],
    "source": [
     "benchmark = Himmelblau()\n",
     "samples = benchmark.domain.inputs.sample(n=50)\n",
@@ -205,22 +80,7 @@
    "cell_type": "code",
    "execution_count": null,
    "metadata": {},
-<<<<<<< HEAD
-   "outputs": [],
-=======
-   "outputs": [
-    {
-     "data": {
-      "text/plain": [
-       "'{\"type\": \"Inputs\", \"features\": [{\"type\": \"ContinuousInput\", \"key\": \"x_1\", \"unit\": null, \"bounds\": [-6.0, 6.0], \"stepsize\": null}, {\"type\": \"ContinuousInput\", \"key\": \"x_2\", \"unit\": null, \"bounds\": [-6.0, 6.0], \"stepsize\": null}]}'"
-      ]
-     },
-     "execution_count": 4,
-     "metadata": {},
-     "output_type": "execute_result"
-    }
-   ],
->>>>>>> 6f4a0cf0
+   "outputs": [],
    "source": [
     "input_features.json()"
    ]
@@ -229,22 +89,7 @@
    "cell_type": "code",
    "execution_count": null,
    "metadata": {},
-<<<<<<< HEAD
-   "outputs": [],
-=======
-   "outputs": [
-    {
-     "data": {
-      "text/plain": [
-       "'{\"type\": \"Outputs\", \"features\": [{\"type\": \"ContinuousOutput\", \"key\": \"y\", \"unit\": null, \"objective\": {\"type\": \"MinimizeObjective\", \"w\": 1.0, \"bounds\": [0, 1]}}]}'"
-      ]
-     },
-     "execution_count": 5,
-     "metadata": {},
-     "output_type": "execute_result"
-    }
-   ],
->>>>>>> 6f4a0cf0
+   "outputs": [],
    "source": [
     "output_features.json()"
    ]
@@ -263,22 +108,7 @@
    "cell_type": "code",
    "execution_count": null,
    "metadata": {},
-<<<<<<< HEAD
-   "outputs": [],
-=======
-   "outputs": [
-    {
-     "data": {
-      "text/plain": [
-       "'{\"type\": \"SingleTaskGPSurrogate\", \"inputs\": {\"type\": \"Inputs\", \"features\": [{\"type\": \"ContinuousInput\", \"key\": \"x_1\", \"unit\": null, \"bounds\": [-6.0, 6.0], \"stepsize\": null}, {\"type\": \"ContinuousInput\", \"key\": \"x_2\", \"unit\": null, \"bounds\": [-6.0, 6.0], \"stepsize\": null}]}, \"outputs\": {\"type\": \"Outputs\", \"features\": [{\"type\": \"ContinuousOutput\", \"key\": \"y\", \"unit\": null, \"objective\": {\"type\": \"MinimizeObjective\", \"w\": 1.0, \"bounds\": [0, 1]}}]}, \"input_preprocessing_specs\": {}, \"dump\": null, \"kernel\": {\"type\": \"ScaleKernel\", \"base_kernel\": {\"type\": \"MaternKernel\", \"ard\": true, \"nu\": 2.5, \"lengthscale_prior\": {\"type\": \"GammaPrior\", \"concentration\": 3.0, \"rate\": 6.0}}, \"outputscale_prior\": {\"type\": \"GammaPrior\", \"concentration\": 2.0, \"rate\": 0.15}}, \"noise_prior\": {\"type\": \"GammaPrior\", \"concentration\": 1.1, \"rate\": 0.05}, \"scaler\": \"NORMALIZE\"}'"
-      ]
-     },
-     "execution_count": 6,
-     "metadata": {},
-     "output_type": "execute_result"
-    }
-   ],
->>>>>>> 6f4a0cf0
+   "outputs": [],
    "source": [
     "# we setup the data model, here a Single Task GP\n",
     "surrogate_data = SingleTaskGPSurrogate(\n",
@@ -420,26 +250,9 @@
   },
   {
    "cell_type": "code",
-<<<<<<< HEAD
-   "execution_count": null,
-   "metadata": {},
-   "outputs": [],
-=======
-   "execution_count": 13,
-   "metadata": {},
-   "outputs": [
-    {
-     "data": {
-      "text/plain": [
-       "'{\"type\": \"RandomForestSurrogate\", \"inputs\": {\"type\": \"Inputs\", \"features\": [{\"type\": \"ContinuousInput\", \"key\": \"x_1\", \"unit\": null, \"bounds\": [-6.0, 6.0], \"stepsize\": null}, {\"type\": \"ContinuousInput\", \"key\": \"x_2\", \"unit\": null, \"bounds\": [-6.0, 6.0], \"stepsize\": null}]}, \"outputs\": {\"type\": \"Outputs\", \"features\": [{\"type\": \"ContinuousOutput\", \"key\": \"y\", \"unit\": null, \"objective\": {\"type\": \"MinimizeObjective\", \"w\": 1.0, \"bounds\": [0, 1]}}]}, \"input_preprocessing_specs\": {}, \"dump\": null, \"n_estimators\": 100, \"criterion\": \"squared_error\", \"max_depth\": null, \"min_samples_split\": 2, \"min_samples_leaf\": 1, \"min_weight_fraction_leaf\": 0.0, \"max_features\": 1.0, \"max_leaf_nodes\": null, \"min_impurity_decrease\": 0.0, \"bootstrap\": true, \"oob_score\": false, \"random_state\": 42, \"ccp_alpha\": 0.0, \"max_samples\": null}'"
-      ]
-     },
-     "execution_count": 13,
-     "metadata": {},
-     "output_type": "execute_result"
-    }
-   ],
->>>>>>> 6f4a0cf0
+   "execution_count": null,
+   "metadata": {},
+   "outputs": [],
    "source": [
     "# we setup the data model, here a Single Task GP\n",
     "surrogate_data = RandomForestSurrogate(\n",
@@ -456,11 +269,7 @@
   },
   {
    "cell_type": "code",
-<<<<<<< HEAD
-   "execution_count": null,
-=======
-   "execution_count": 14,
->>>>>>> 6f4a0cf0
+   "execution_count": null,
    "metadata": {},
    "outputs": [],
    "source": [
@@ -480,26 +289,9 @@
   },
   {
    "cell_type": "code",
-<<<<<<< HEAD
-   "execution_count": null,
-   "metadata": {},
-   "outputs": [],
-=======
-   "execution_count": 15,
-   "metadata": {},
-   "outputs": [
-    {
-     "data": {
-      "text/plain": [
-       "True"
-      ]
-     },
-     "execution_count": 15,
-     "metadata": {},
-     "output_type": "execute_result"
-    }
-   ],
->>>>>>> 6f4a0cf0
+   "execution_count": null,
+   "metadata": {},
+   "outputs": [],
    "source": [
     "surrogate_data = parse_obj_as(AnySurrogate, json.loads(jspec))\n",
     "surrogate = surrogates.map(surrogate_data)\n",
@@ -526,26 +318,9 @@
   },
   {
    "cell_type": "code",
-<<<<<<< HEAD
-   "execution_count": null,
-   "metadata": {},
-   "outputs": [],
-=======
-   "execution_count": 16,
-   "metadata": {},
-   "outputs": [
-    {
-     "data": {
-      "text/plain": [
-       "'{\"type\": \"MLPEnsemble\", \"inputs\": {\"type\": \"Inputs\", \"features\": [{\"type\": \"ContinuousInput\", \"key\": \"x_1\", \"unit\": null, \"bounds\": [-6.0, 6.0], \"stepsize\": null}, {\"type\": \"ContinuousInput\", \"key\": \"x_2\", \"unit\": null, \"bounds\": [-6.0, 6.0], \"stepsize\": null}]}, \"outputs\": {\"type\": \"Outputs\", \"features\": [{\"type\": \"ContinuousOutput\", \"key\": \"y\", \"unit\": null, \"objective\": {\"type\": \"MinimizeObjective\", \"w\": 1.0, \"bounds\": [0, 1]}}]}, \"input_preprocessing_specs\": {}, \"dump\": null, \"n_estimators\": 2, \"hidden_layer_sizes\": [100], \"activation\": \"relu\", \"dropout\": 0.0, \"batch_size\": 10, \"n_epochs\": 200, \"lr\": 0.0001, \"weight_decay\": 0.0, \"subsample_fraction\": 1.0, \"shuffle\": true, \"scaler\": \"NORMALIZE\"}'"
-      ]
-     },
-     "execution_count": 16,
-     "metadata": {},
-     "output_type": "execute_result"
-    }
-   ],
->>>>>>> 6f4a0cf0
+   "execution_count": null,
+   "metadata": {},
+   "outputs": [],
    "source": [
     "# we setup the data model, here a Single Task GP\n",
     "surrogate_data = MLPEnsemble(\n",
@@ -584,22 +359,7 @@
    "cell_type": "code",
    "execution_count": null,
    "metadata": {},
-<<<<<<< HEAD
-   "outputs": [],
-=======
-   "outputs": [
-    {
-     "data": {
-      "text/plain": [
-       "True"
-      ]
-     },
-     "execution_count": 19,
-     "metadata": {},
-     "output_type": "execute_result"
-    }
-   ],
->>>>>>> 6f4a0cf0
+   "outputs": [],
    "source": [
     "surrogate_data = parse_obj_as(AnySurrogate, json.loads(jspec))\n",
     "surrogate = surrogates.map(surrogate_data)\n",
@@ -649,22 +409,7 @@
    "cell_type": "code",
    "execution_count": null,
    "metadata": {},
-<<<<<<< HEAD
-   "outputs": [],
-=======
-   "outputs": [
-    {
-     "data": {
-      "text/plain": [
-       "'{\"type\": \"EmpiricalSurrogate\", \"inputs\": {\"type\": \"Inputs\", \"features\": [{\"type\": \"ContinuousInput\", \"key\": \"x_1\", \"unit\": null, \"bounds\": [-6.0, 6.0], \"stepsize\": null}, {\"type\": \"ContinuousInput\", \"key\": \"x_2\", \"unit\": null, \"bounds\": [-6.0, 6.0], \"stepsize\": null}]}, \"outputs\": {\"type\": \"Outputs\", \"features\": [{\"type\": \"ContinuousOutput\", \"key\": \"y\", \"unit\": null, \"objective\": {\"type\": \"MinimizeObjective\", \"w\": 1.0, \"bounds\": [0, 1]}}]}, \"input_preprocessing_specs\": {}, \"dump\": null}'"
-      ]
-     },
-     "execution_count": 21,
-     "metadata": {},
-     "output_type": "execute_result"
-    }
-   ],
->>>>>>> 6f4a0cf0
+   "outputs": [],
    "source": [
     "# we setup the data model, here a Single Task GP\n",
     "surrogate_data = EmpiricalSurrogate(\n",
@@ -729,203 +474,9 @@
   },
   {
    "cell_type": "code",
-<<<<<<< HEAD
-   "execution_count": null,
-   "metadata": {},
-   "outputs": [],
-=======
-   "execution_count": 24,
-   "metadata": {},
-   "outputs": [
-    {
-     "data": {
-      "text/html": [
-       "<div>\n",
-       "<style scoped>\n",
-       "    .dataframe tbody tr th:only-of-type {\n",
-       "        vertical-align: middle;\n",
-       "    }\n",
-       "\n",
-       "    .dataframe tbody tr th {\n",
-       "        vertical-align: top;\n",
-       "    }\n",
-       "\n",
-       "    .dataframe thead th {\n",
-       "        text-align: right;\n",
-       "    }\n",
-       "</style>\n",
-       "<table border=\"1\" class=\"dataframe\">\n",
-       "  <thead>\n",
-       "    <tr style=\"text-align: right;\">\n",
-       "      <th></th>\n",
-       "      <th>base_eq</th>\n",
-       "      <th>t_res</th>\n",
-       "      <th>temperature</th>\n",
-       "      <th>base</th>\n",
-       "      <th>catalyst</th>\n",
-       "      <th>yield</th>\n",
-       "      <th>cost</th>\n",
-       "      <th>valid_cost</th>\n",
-       "      <th>valid_yield</th>\n",
-       "    </tr>\n",
-       "  </thead>\n",
-       "  <tbody>\n",
-       "    <tr>\n",
-       "      <th>0</th>\n",
-       "      <td>2.042351</td>\n",
-       "      <td>647.316445</td>\n",
-       "      <td>52.297576</td>\n",
-       "      <td>TMG</td>\n",
-       "      <td>AlPhos</td>\n",
-       "      <td>0.093265</td>\n",
-       "      <td>0.419085</td>\n",
-       "      <td>1</td>\n",
-       "      <td>1</td>\n",
-       "    </tr>\n",
-       "    <tr>\n",
-       "      <th>1</th>\n",
-       "      <td>1.044297</td>\n",
-       "      <td>690.011720</td>\n",
-       "      <td>86.559150</td>\n",
-       "      <td>DBU</td>\n",
-       "      <td>AlPhos</td>\n",
-       "      <td>0.952935</td>\n",
-       "      <td>0.420151</td>\n",
-       "      <td>1</td>\n",
-       "      <td>1</td>\n",
-       "    </tr>\n",
-       "    <tr>\n",
-       "      <th>2</th>\n",
-       "      <td>1.258711</td>\n",
-       "      <td>144.332565</td>\n",
-       "      <td>92.814988</td>\n",
-       "      <td>TEA</td>\n",
-       "      <td>tBuXPhos</td>\n",
-       "      <td>0.041249</td>\n",
-       "      <td>0.248697</td>\n",
-       "      <td>1</td>\n",
-       "      <td>1</td>\n",
-       "    </tr>\n",
-       "    <tr>\n",
-       "      <th>3</th>\n",
-       "      <td>2.495915</td>\n",
-       "      <td>1116.115238</td>\n",
-       "      <td>85.396238</td>\n",
-       "      <td>BTMG</td>\n",
-       "      <td>AlPhos</td>\n",
-       "      <td>0.930243</td>\n",
-       "      <td>0.528033</td>\n",
-       "      <td>1</td>\n",
-       "      <td>1</td>\n",
-       "    </tr>\n",
-       "    <tr>\n",
-       "      <th>4</th>\n",
-       "      <td>1.219549</td>\n",
-       "      <td>1764.319528</td>\n",
-       "      <td>72.869934</td>\n",
-       "      <td>TEA</td>\n",
-       "      <td>tBuXPhos</td>\n",
-       "      <td>0.135403</td>\n",
-       "      <td>0.248683</td>\n",
-       "      <td>1</td>\n",
-       "      <td>1</td>\n",
-       "    </tr>\n",
-       "    <tr>\n",
-       "      <th>5</th>\n",
-       "      <td>1.010881</td>\n",
-       "      <td>1544.723259</td>\n",
-       "      <td>37.309690</td>\n",
-       "      <td>TEA</td>\n",
-       "      <td>tBuBrettPhos</td>\n",
-       "      <td>0.118655</td>\n",
-       "      <td>0.278638</td>\n",
-       "      <td>1</td>\n",
-       "      <td>1</td>\n",
-       "    </tr>\n",
-       "    <tr>\n",
-       "      <th>6</th>\n",
-       "      <td>2.197348</td>\n",
-       "      <td>1678.508461</td>\n",
-       "      <td>68.742290</td>\n",
-       "      <td>BTMG</td>\n",
-       "      <td>tBuXPhos</td>\n",
-       "      <td>0.954217</td>\n",
-       "      <td>0.344219</td>\n",
-       "      <td>1</td>\n",
-       "      <td>1</td>\n",
-       "    </tr>\n",
-       "    <tr>\n",
-       "      <th>7</th>\n",
-       "      <td>1.081080</td>\n",
-       "      <td>1330.517549</td>\n",
-       "      <td>30.354525</td>\n",
-       "      <td>DBU</td>\n",
-       "      <td>tBuXPhos</td>\n",
-       "      <td>0.214738</td>\n",
-       "      <td>0.249420</td>\n",
-       "      <td>1</td>\n",
-       "      <td>1</td>\n",
-       "    </tr>\n",
-       "    <tr>\n",
-       "      <th>8</th>\n",
-       "      <td>2.326009</td>\n",
-       "      <td>994.826769</td>\n",
-       "      <td>89.459671</td>\n",
-       "      <td>TEA</td>\n",
-       "      <td>tBuXPhos</td>\n",
-       "      <td>0.099964</td>\n",
-       "      <td>0.249086</td>\n",
-       "      <td>1</td>\n",
-       "      <td>1</td>\n",
-       "    </tr>\n",
-       "    <tr>\n",
-       "      <th>9</th>\n",
-       "      <td>1.899661</td>\n",
-       "      <td>1712.027463</td>\n",
-       "      <td>58.522522</td>\n",
-       "      <td>TEA</td>\n",
-       "      <td>AlPhos</td>\n",
-       "      <td>0.136984</td>\n",
-       "      <td>0.419703</td>\n",
-       "      <td>1</td>\n",
-       "      <td>1</td>\n",
-       "    </tr>\n",
-       "  </tbody>\n",
-       "</table>\n",
-       "</div>"
-      ],
-      "text/plain": [
-       "    base_eq        t_res  temperature  base      catalyst     yield      cost  \\\n",
-       "0  2.042351   647.316445    52.297576   TMG        AlPhos  0.093265  0.419085   \n",
-       "1  1.044297   690.011720    86.559150   DBU        AlPhos  0.952935  0.420151   \n",
-       "2  1.258711   144.332565    92.814988   TEA      tBuXPhos  0.041249  0.248697   \n",
-       "3  2.495915  1116.115238    85.396238  BTMG        AlPhos  0.930243  0.528033   \n",
-       "4  1.219549  1764.319528    72.869934   TEA      tBuXPhos  0.135403  0.248683   \n",
-       "5  1.010881  1544.723259    37.309690   TEA  tBuBrettPhos  0.118655  0.278638   \n",
-       "6  2.197348  1678.508461    68.742290  BTMG      tBuXPhos  0.954217  0.344219   \n",
-       "7  1.081080  1330.517549    30.354525   DBU      tBuXPhos  0.214738  0.249420   \n",
-       "8  2.326009   994.826769    89.459671   TEA      tBuXPhos  0.099964  0.249086   \n",
-       "9  1.899661  1712.027463    58.522522   TEA        AlPhos  0.136984  0.419703   \n",
-       "\n",
-       "   valid_cost  valid_yield  \n",
-       "0           1            1  \n",
-       "1           1            1  \n",
-       "2           1            1  \n",
-       "3           1            1  \n",
-       "4           1            1  \n",
-       "5           1            1  \n",
-       "6           1            1  \n",
-       "7           1            1  \n",
-       "8           1            1  \n",
-       "9           1            1  "
-      ]
-     },
-     "execution_count": 24,
-     "metadata": {},
-     "output_type": "execute_result"
-    }
-   ],
->>>>>>> 6f4a0cf0
+   "execution_count": null,
+   "metadata": {},
+   "outputs": [],
    "source": [
     "benchmark = CrossCoupling()\n",
     "samples = benchmark.domain.inputs.sample(n=50)\n",
@@ -936,26 +487,9 @@
   },
   {
    "cell_type": "code",
-<<<<<<< HEAD
-   "execution_count": null,
-   "metadata": {},
-   "outputs": [],
-=======
-   "execution_count": 25,
-   "metadata": {},
-   "outputs": [
-    {
-     "data": {
-      "text/plain": [
-       "'{\"type\": \"MixedSingleTaskGPSurrogate\", \"inputs\": {\"type\": \"Inputs\", \"features\": [{\"type\": \"CategoricalDescriptorInput\", \"key\": \"catalyst\", \"categories\": [\"tBuXPhos\", \"tBuBrettPhos\", \"AlPhos\"], \"allowed\": [true, true, true], \"descriptors\": [\"area_cat\", \"M2_cat\"], \"values\": [[460.7543, 67.2057], [518.8408, 89.8738], [819.933, 129.0808]]}, {\"type\": \"CategoricalDescriptorInput\", \"key\": \"base\", \"categories\": [\"TEA\", \"TMG\", \"BTMG\", \"DBU\"], \"allowed\": [true, true, true, true], \"descriptors\": [\"area\", \"M2\"], \"values\": [[162.2992, 25.8165], [165.5447, 81.4847], [227.3523, 30.554], [192.4693, 59.8367]]}, {\"type\": \"ContinuousInput\", \"key\": \"base_eq\", \"unit\": null, \"bounds\": [1.0, 2.5], \"stepsize\": null}, {\"type\": \"ContinuousInput\", \"key\": \"temperature\", \"unit\": null, \"bounds\": [30.0, 100.0], \"stepsize\": null}, {\"type\": \"ContinuousInput\", \"key\": \"t_res\", \"unit\": null, \"bounds\": [60.0, 1800.0], \"stepsize\": null}]}, \"outputs\": {\"type\": \"Outputs\", \"features\": [{\"type\": \"ContinuousOutput\", \"key\": \"yield\", \"unit\": null, \"objective\": {\"type\": \"MaximizeObjective\", \"w\": 1.0, \"bounds\": [0.0, 1.0]}}]}, \"input_preprocessing_specs\": {\"catalyst\": \"ONE_HOT\", \"base\": \"DESCRIPTOR\"}, \"dump\": null, \"continuous_kernel\": {\"type\": \"MaternKernel\", \"ard\": true, \"nu\": 2.5, \"lengthscale_prior\": null}, \"categorical_kernel\": {\"type\": \"HammondDistanceKernel\", \"ard\": true}, \"scaler\": \"NORMALIZE\"}'"
-      ]
-     },
-     "execution_count": 25,
-     "metadata": {},
-     "output_type": "execute_result"
-    }
-   ],
->>>>>>> 6f4a0cf0
+   "execution_count": null,
+   "metadata": {},
+   "outputs": [],
    "source": [
     "# we setup the data model, here a Single Task GP\n",
     "surrogate_data = MixedSingleTaskGPSurrogate(\n",
@@ -972,11 +506,7 @@
   },
   {
    "cell_type": "code",
-<<<<<<< HEAD
-   "execution_count": null,
-=======
-   "execution_count": 28,
->>>>>>> 6f4a0cf0
+   "execution_count": null,
    "metadata": {},
    "outputs": [],
    "source": [
@@ -996,26 +526,9 @@
   },
   {
    "cell_type": "code",
-<<<<<<< HEAD
-   "execution_count": null,
-   "metadata": {},
-   "outputs": [],
-=======
-   "execution_count": 29,
-   "metadata": {},
-   "outputs": [
-    {
-     "data": {
-      "text/plain": [
-       "True"
-      ]
-     },
-     "execution_count": 29,
-     "metadata": {},
-     "output_type": "execute_result"
-    }
-   ],
->>>>>>> 6f4a0cf0
+   "execution_count": null,
+   "metadata": {},
+   "outputs": [],
    "source": [
     "surrogate_data = parse_obj_as(AnySurrogate, json.loads(jspec))\n",
     "surrogate = surrogates.map(surrogate_data)\n",
