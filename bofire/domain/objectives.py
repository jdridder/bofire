--- conflicted
+++ resolved
@@ -295,12 +295,7 @@
         Returns:
             np.ndarray: An array of passed constants with the shape of the passed x values array.
         """
-<<<<<<< HEAD
         return np.ones(x.shape) * self.w
-=======
-        x_type = type(x)
-        return x_type(np.ones(x.shape) * self.value)
->>>>>>> 303a8fe5
 
 
 class AbstractTargetObjective(Objective):
