from typing import Type

from botorch.acquisition import get_acquisition_function
from pydantic import BaseModel, PositiveFloat, validate_arguments, validator

from bofire.domain.constraints import Constraint
from bofire.domain.features import Feature
from bofire.domain.objectives import Objective
from bofire.strategies.botorch.base import BotorchBasicBoStrategy
from bofire.strategies.botorch.utils.objectives import (
    AdditiveObjective,
    MultiplicativeObjective,
)
from bofire.utils.enum import AcquisitionFunctionEnum


class AcquisitionFunction(BaseModel):
    @staticmethod
    @validate_arguments
    def from_enum(acquistion_function_enum: AcquisitionFunctionEnum):
        if acquistion_function_enum == AcquisitionFunctionEnum.QEI:
            return qEI()
        if acquistion_function_enum == AcquisitionFunctionEnum.QNEI:
            return qNEI()
        if acquistion_function_enum == AcquisitionFunctionEnum.QPI:
            return qPI()
        if acquistion_function_enum == AcquisitionFunctionEnum.QSR:
            return qSR()
        if acquistion_function_enum == AcquisitionFunctionEnum.QUCB:
            return qUCB()
        else:
            raise ValueError(acquistion_function_enum)


class qNEI(AcquisitionFunction):
    pass


class qEI(AcquisitionFunction):
    pass


class qSR(AcquisitionFunction):
    pass


class qUCB(AcquisitionFunction):
    beta: PositiveFloat = 0.2


class qPI(AcquisitionFunction):
    tau: PositiveFloat = 1e-3


<<<<<<< HEAD
    def get_fbest(self, experiments=None):
        if experiments is None:
            experiments = self.experiments
        df_valid = self.domain.output_features.preprocess_experiments_all_valid_outputs(
            experiments
        )
        samples = torch.from_numpy(
            df_valid[
                self.domain.output_features.get_keys_by_objective(excludes=None)
            ].values
        ).to(**tkwargs)
        return self.objective.forward(samples=samples).detach().numpy().max()  # type: ignore
=======
class BoTorchSoboStrategy(BotorchBasicBoStrategy):

    acquisition_function: AcquisitionFunction
>>>>>>> 2c654108

    @validator("acquisition_function", pre=True)
    def validate_acquisition_function(cls, v):
        if isinstance(v, AcquisitionFunction):
            return v
        else:
            return AcquisitionFunction.from_enum(v)

    def _init_acqf(self) -> None:
        assert self.is_fitted is True, "Model not trained."

        clean_experiments = (
            self.domain.output_features.preprocess_experiments_all_valid_outputs(
                self.experiments
            )
        )
        transformed = self.transformer.transform(clean_experiments)  # type: ignore
        X_train, _ = self.get_training_tensors(
            transformed,
            self.domain.output_features.get_keys_by_objective(excludes=None),  # type: ignore
        )

        # TODO: refactor pending experiments
        X_pending = None

        self.acqf = get_acquisition_function(
            self.acquisition_function.__class__.__name__,
            self.model,  # type: ignore
            self.objective,  # type: ignore
            X_observed=X_train,
            X_pending=X_pending,
            constraints=None,
            mc_samples=self.num_sobol_samples,
            qmc=True,
            beta=self.acquisition_function.beta
            if isinstance(self.acquisition_function, qUCB)
            else 0.2,
            tau=self.acquisition_function.tau
            if isinstance(self.acquisition_function, qPI)
            else 1e-3,
        )
        return

    def _init_objective(self):
        self.objective = MultiplicativeObjective(
            targets=[
                var.objective  # type: ignore
                for var in self.domain.outputs.get_by_objective(excludes=None)
            ]
        )
        return

    @classmethod
    def is_constraint_implemented(cls, my_type: Type[Constraint]) -> bool:
        """Method to check if a specific constraint type is implemented for the strategy

        Args:
            my_type (Type[Constraint]): Constraint class

        Returns:
            bool: True if the constraint type is valid for the strategy chosen, False otherwise
        """
        return True

    @classmethod
    def is_feature_implemented(cls, my_type: Type[Feature]) -> bool:
        """Method to check if a specific feature type is implemented for the strategy

        Args:
            my_type (Type[Feature]): Feature class

        Returns:
            bool: True if the feature type is valid for the strategy chosen, False otherwise
        """
        return True

    @classmethod
    def is_objective_implemented(cls, my_type: Type[Objective]) -> bool:
        """Method to check if a objective type is implemented for the strategy

        Args:
            my_type (Type[Objective]): Objective class

        Returns:
            bool: True if the objective type is valid for the strategy chosen, False otherwise
        """
        return True


class BoTorchSoboAdditiveStrategy(BoTorchSoboStrategy):
    def _init_objective(self):
        self.objective = AdditiveObjective(
            targets=[
                var.objective  # type: ignore
                for var in self.domain.outputs.get_by_objective(excludes=None)
            ]
        )
        return


class BoTorchSoboMultiplicativeStrategy(BoTorchSoboStrategy):
    pass<|MERGE_RESOLUTION|>--- conflicted
+++ resolved
@@ -52,24 +52,9 @@
     tau: PositiveFloat = 1e-3
 
 
-<<<<<<< HEAD
-    def get_fbest(self, experiments=None):
-        if experiments is None:
-            experiments = self.experiments
-        df_valid = self.domain.output_features.preprocess_experiments_all_valid_outputs(
-            experiments
-        )
-        samples = torch.from_numpy(
-            df_valid[
-                self.domain.output_features.get_keys_by_objective(excludes=None)
-            ].values
-        ).to(**tkwargs)
-        return self.objective.forward(samples=samples).detach().numpy().max()  # type: ignore
-=======
 class BoTorchSoboStrategy(BotorchBasicBoStrategy):
 
     acquisition_function: AcquisitionFunction
->>>>>>> 2c654108
 
     @validator("acquisition_function", pre=True)
     def validate_acquisition_function(cls, v):
