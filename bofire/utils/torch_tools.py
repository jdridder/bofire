from typing import Callable, Dict, List, Optional, Tuple, Union

import numpy as np
import torch
from torch import Tensor

from bofire.data_models.api import AnyObjective, Domain, Outputs
from bofire.data_models.constraints.api import (
    LinearEqualityConstraint,
    LinearInequalityConstraint,
    NChooseKConstraint,
)
from bofire.data_models.features.api import ContinuousInput, Input
from bofire.data_models.objectives.api import (
    CloseToTargetObjective,
    ConstrainedObjective,
    MaximizeObjective,
    MaximizeSigmoidObjective,
    MinimizeObjective,
    MinimizeSigmoidObjective,
    TargetObjective,
)
from bofire.strategies.strategy import Strategy

tkwargs = {
    "dtype": torch.double,
    "device": "cpu",
}


def get_linear_constraints(
    domain: Domain,
    constraint: Union[LinearEqualityConstraint, LinearInequalityConstraint],
    unit_scaled: bool = False,
) -> List[Tuple[Tensor, Tensor, float]]:
    """Converts linear constraints to the form required by BoTorch.

    Args:
        domain (Domain): Optimization problem definition.
        constraint (Union[LinearEqualityConstraint, LinearInequalityConstraint]): Type of constraint that should be converted.
        unit_scaled (bool, optional): If True, transforms constraints by assuming that the bound for the continuous features are [0,1]. Defaults to False.

    Returns:
        List[Tuple[Tensor, Tensor, float]]: List of tuples, each tuple consists of a tensor with the feature indices, coefficients and a float for the rhs.
    """
    constraints = []
    for c in domain.constraints.get(constraint):
        indices = []
        coefficients = []
        lower = []
        upper = []
        rhs = 0.0
        for i, featkey in enumerate(c.features):  # type: ignore
            idx = domain.get_feature_keys(Input).index(featkey)
            feat = domain.get_feature(featkey)
            if feat.is_fixed():  # type: ignore
                rhs -= feat.fixed_value()[0] * c.coefficients[i]  # type: ignore
            else:
                lower.append(feat.lower_bound)  # type: ignore
                upper.append(feat.upper_bound)  # type: ignore
                indices.append(idx)
                coefficients.append(
                    c.coefficients[i]  # type: ignore
                )  # if unit_scaled == False else c_scaled.coefficients[i])
        if unit_scaled:
            lower = np.array(lower)
            upper = np.array(upper)
            s = upper - lower
            scaled_coefficients = s * np.array(coefficients)
            constraints.append(
                (
                    torch.tensor(indices),
                    -torch.tensor(scaled_coefficients).to(**tkwargs),
                    -(rhs + c.rhs - np.sum(np.array(coefficients) * lower)),  # type: ignore
                )
            )
        else:
            constraints.append(
                (
                    torch.tensor(indices),
                    -torch.tensor(coefficients).to(**tkwargs),
                    -(rhs + c.rhs),  # type: ignore
                )
            )
    return constraints


def get_nchoosek_constraints(domain: Domain) -> List[Callable[[Tensor], float]]:
    """Transforms NChooseK constraints into a list of non-linear inequality constraint callables
    that can be parsed by pydantic. For this purpose the NChooseK constraint is continuously
    relaxed by countig the number of zeros in a candidate by a sum of narrow gaussians centered
    at zero.

    Args:
        domain (Domain): Optimization problem definition.

    Returns:
        List[Callable[[Tensor], float]]: List of callables that can be used
            as nonlinear equality constraints in botorch.
    """

    def narrow_gaussian(x, ell=1e-3):
        return torch.exp(-0.5 * (x / ell) ** 2)

    def max_constraint(indices: Tensor, num_features: int, max_count: int):
        return lambda x: narrow_gaussian(x=x[..., indices]).sum(dim=-1) - (
            num_features - max_count
        )

    def min_constraint(indices: Tensor, num_features: int, min_count: int):
        return lambda x: -narrow_gaussian(x=x[..., indices]).sum(dim=-1) + (
            num_features - min_count
        )

    constraints = []
    # ignore none also valid for the start
    for c in domain.constraints.get(NChooseKConstraint):
        assert isinstance(c, NChooseKConstraint)
        indices = torch.tensor(
            [domain.get_feature_keys(ContinuousInput).index(key) for key in c.features],
            dtype=torch.int64,
        )
        if c.max_count != len(c.features):
            constraints.append(
                max_constraint(
                    indices=indices, num_features=len(c.features), max_count=c.max_count
                )
            )
        if c.min_count > 0:
            constraints.append(
                min_constraint(
                    indices=indices, num_features=len(c.features), min_count=c.min_count
                )
            )
    return constraints


def constrained_objective2botorch(
    idx: int,
    objective: ConstrainedObjective,
) -> Tuple[List[Callable[[Tensor], Tensor]], List[float]]:
    """Create a callable that can be used by `botorch.utils.objective.apply_constraints`
    to setup ouput constrained optimizations.

    Args:
        idx (int): Index of the constraint objective in the list of outputs.
        objective (BotorchConstrainedObjective): The objective that should be transformed.

    Returns:
        Tuple[List[Callable[[Tensor], Tensor]], List[float]]: List of callables that can be used by botorch for setting up the constrained objective, and
            list of the corresponding botorch eta values.
    """
    assert isinstance(
        objective, ConstrainedObjective
    ), "Objective is not a `ConstrainedObjective`."
    if isinstance(objective, MaximizeSigmoidObjective):
        return [lambda Z: (Z[..., idx] - objective.tp) * -1.0], [
            1.0 / objective.steepness
        ]
    elif isinstance(objective, MinimizeSigmoidObjective):
        return [lambda Z: (Z[..., idx] - objective.tp)], [1.0 / objective.steepness]
    elif isinstance(objective, TargetObjective):
        return [
            lambda Z: (Z[..., idx] - (objective.target_value - objective.tolerance))
            * -1.0,
            lambda Z: (Z[..., idx] - (objective.target_value + objective.tolerance)),
        ], [1.0 / objective.steepness, 1.0 / objective.steepness]
    else:
        raise ValueError(f"Objective {objective.__class__.__name__} not known.")


def get_output_constraints(
    outputs: Outputs,
) -> Tuple[List[Callable[[Tensor], Tensor]], List[float]]:
    """Method to translate output constraint objectives into a list of
    callables and list of etas for use in botorch.

    Args:
        outputs (Outputs): Output feature object that should
            be processed.

    Returns:
        Tuple[List[Callable[[Tensor], Tensor]], List[float]]: List of constraint callables,
            list of associated etas.
    """
    constraints = []
    etas = []
<<<<<<< HEAD
    for idx, feat in enumerate(outputs.get()):
        if isinstance(feat.objective, BotorchConstrainedObjective):  # type: ignore
            iconstraints, ietas = feat.objective.to_constraints(idx=idx)  # type: ignore
=======
    for idx, feat in enumerate(output_features.get()):
        if isinstance(feat.objective, ConstrainedObjective):  # type: ignore
            iconstraints, ietas = constrained_objective2botorch(
                idx, objective=feat.objective  # type: ignore
            )
>>>>>>> 48837910
            constraints += iconstraints
            etas += ietas
    return constraints, etas


def get_objective_callable(
    idx: int, objective: AnyObjective
) -> Callable[[Tensor, Optional[Tensor]], Tensor]:  # type: ignore
    if isinstance(objective, MaximizeObjective):
        return lambda y, X=None: (
            (y[..., idx] - objective.lower_bound)
            / (objective.upper_bound - objective.lower_bound)
        )
    if isinstance(objective, MinimizeObjective):
        return lambda y, X=None: -1.0 * (
            (y[..., idx] - objective.lower_bound)
            / (objective.upper_bound - objective.lower_bound)
        )
    if isinstance(objective, CloseToTargetObjective):
        return lambda y, X=None: -1.0 * (
            torch.abs(y[..., idx] - objective.target_value) ** objective.exponent
        )
    if isinstance(objective, MinimizeSigmoidObjective):
        return lambda y, X=None: (
            (
                1.0
                - 1.0
                / (
                    1.0
                    + torch.exp(
                        -1.0 * objective.steepness * (y[..., idx] - objective.tp)
                    )
                )
            )
        )
    if isinstance(objective, MaximizeSigmoidObjective):
        return lambda y, X=None: (
            1.0
            / (
                1.0
                + torch.exp(-1.0 * objective.steepness * ((y[..., idx] - objective.tp)))
            )
        )
    if isinstance(objective, TargetObjective):
        return lambda y, X=None: (
            1.0
            / (
                1.0
                + torch.exp(
                    -1
                    * objective.steepness
                    * (y[..., idx] - (objective.target_value - objective.tolerance))
                )
            )
            * (
                1.0
                - 1.0
                / (
                    1.0
                    + torch.exp(
                        -1.0
                        * objective.steepness
                        * (y[..., idx] - (objective.target_value + objective.tolerance))
                    )
                )
            )
        )
    else:
        raise NotImplementedError(
            f"Objective {objective.__class__.__name__} not implemented."
        )


def get_multiplicative_botorch_objective(
    outputs: Outputs,
) -> Callable[[Tensor, Tensor], Tensor]:
    callables = [
        get_objective_callable(idx=i, objective=feat.objective)  # type: ignore
        for i, feat in enumerate(outputs.get())
        if feat.objective is not None  # type: ignore
    ]
    weights = [
        feat.objective.w  # type: ignore
        for i, feat in enumerate(outputs.get())
        if feat.objective is not None  # type: ignore
    ]

    def objective(samples: torch.Tensor, X: torch.Tensor) -> torch.Tensor:
        val = 1.0
        for c, w in zip(callables, weights):
            val *= c(samples, None) ** w
        return val  # type: ignore

    return objective


def get_additive_botorch_objective(
    outputs: Outputs, exclude_constraints: bool = True
) -> Callable[[Tensor, Tensor], Tensor]:
    callables = [
        get_objective_callable(idx=i, objective=feat.objective)  # type: ignore
        for i, feat in enumerate(outputs.get())
        if feat.objective is not None  # type: ignore
        and (
            not isinstance(feat.objective, ConstrainedObjective)  # type: ignore
            if exclude_constraints
            else True
        )
    ]
    weights = [
        feat.objective.w  # type: ignore
        for i, feat in enumerate(outputs.get())
        if feat.objective is not None  # type: ignore
        and (
            not isinstance(feat.objective, ConstrainedObjective)  # type: ignore
            if exclude_constraints
            else True
        )
    ]

    def objective(samples: Tensor, X: Tensor) -> Tensor:
        val = 0.0
        for c, w in zip(callables, weights):
            val += c(samples, None) * w
        return val  # type: ignore

    return objective


def get_multiobjective_objective(
    outputs: Outputs,
) -> Callable[[Tensor, Optional[Tensor]], Tensor]:
    """Returns

    Args:
        outputs (Outputs): _description_

    Returns:
        Callable[[Tensor], Tensor]: _description_
    """
    callables = [
        get_objective_callable(idx=i, objective=feat.objective)  # type: ignore
        for i, feat in enumerate(outputs.get())
        if feat.objective is not None  # type: ignore
        and isinstance(
            feat.objective,  # type: ignore
            (MaximizeObjective, MinimizeObjective, CloseToTargetObjective),
        )
    ]

    def objective(samples: Tensor, X: Optional[Tensor] = None) -> Tensor:
        return torch.stack([c(samples, None) for c in callables], dim=-1)

    return objective


def get_initial_conditions_generator(
    strategy: Strategy,
    transform_specs: Dict,
    ask_options: Dict = {},
    sequential: bool = True,
) -> Callable[[int, int, int], Tensor]:
    """Takes a strategy object and returns a callable which uses this
    strategy to return a generator callable which can be used in botorch`s
    `gen_batch_initial_conditions` to generate samples.

    Args:
        strategy (Strategy): Strategy that should be used to generate samples.
        transform_specs (Dict): Dictionary indicating how the samples should be
            transformed.
        ask_options (Dict, optional): Dictionary of keyword arguments that are
            passed to the `ask` method of the strategy. Defaults to {}.
        sequential (bool, optional): If True, samples for every q-batch are
            generate indepenent from each other. If False, the `n x q` samples
            are generated at once.

    Returns:
        Callable[[int, int, int], Tensor]: Callable that can be passed to
            `batch_initial_conditions`.
    """

    def generator(n: int, q: int, seed: int) -> Tensor:
        if sequential:
            initial_conditions = []
            for _ in range(n):
                candidates = strategy.ask(q, **ask_options)
                # transform it
                transformed_candidates = strategy.domain.inputs.transform(
                    candidates, transform_specs
                )
                # transform to tensor
                initial_conditions.append(
                    torch.from_numpy(transformed_candidates.values).to(**tkwargs)
                )
            return torch.stack(initial_conditions, dim=0)
        else:
            candidates = strategy.ask(n * q, **ask_options)
            # transform it
            transformed_candidates = strategy.domain.inputs.transform(
                candidates, transform_specs
            )
            return (
                torch.from_numpy(transformed_candidates.values)
                .to(**tkwargs)
                .reshape(n, q, transformed_candidates.shape[1])
            )

    return generator<|MERGE_RESOLUTION|>--- conflicted
+++ resolved
@@ -185,17 +185,11 @@
     """
     constraints = []
     etas = []
-<<<<<<< HEAD
     for idx, feat in enumerate(outputs.get()):
-        if isinstance(feat.objective, BotorchConstrainedObjective):  # type: ignore
-            iconstraints, ietas = feat.objective.to_constraints(idx=idx)  # type: ignore
-=======
-    for idx, feat in enumerate(output_features.get()):
         if isinstance(feat.objective, ConstrainedObjective):  # type: ignore
             iconstraints, ietas = constrained_objective2botorch(
                 idx, objective=feat.objective  # type: ignore
             )
->>>>>>> 48837910
             constraints += iconstraints
             etas += ietas
     return constraints, etas
