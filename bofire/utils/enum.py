--- conflicted
+++ resolved
@@ -66,22 +66,13 @@
 
 
 class AcquisitionFunctionEnum(Enum):
-<<<<<<< HEAD
     QNEI = "QNEI"
     QUCB = "QUCB"
     QEI = "QEI"
     QPI = "QPI"
+    QSR = "qSR"
 
 
 class OutputFilteringEnum(Enum):
     ALL = "ALL"
-    ANY = "ANY"
-=======
-    QNEI = "qNEI"
-    QUCB = "qUCB"
-    QEI = "qEI"
-    QPI = "qPI"
-    QSR = "qSR"
-    # QEHVI = "qEHVI"
-    # QNEHVI = "qNEHVI"
->>>>>>> 2c654108
+    ANY = "ANY"