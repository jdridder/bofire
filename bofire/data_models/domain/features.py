from __future__ import annotations

import itertools
import warnings
from enum import Enum
from typing import Dict, List, Literal, Optional, Sequence, Tuple, Type, Union, cast

import numpy as np
import pandas as pd
from pydantic import Field, validate_arguments
from scipy.stats.qmc import LatinHypercube, Sobol

from bofire.data_models.base import BaseModel
from bofire.data_models.enum import CategoricalEncodingEnum, SamplingMethodEnum
from bofire.data_models.features.api import (
    _CAT_SEP,
    AnyFeature,
    AnyInput,
    AnyOutput,
    CategoricalDescriptorInput,
    CategoricalInput,
    CategoricalMolecularInput,
    CategoricalOutput,
    ContinuousInput,
    ContinuousOutput,
    DiscreteInput,
    Input,
    MolecularInput,
    Output,
    TInputTransformSpecs,
)
from bofire.data_models.filters import filter_by_attribute, filter_by_class
from bofire.data_models.molfeatures.api import MolFeatures
from bofire.data_models.objectives.api import (
    AbstractObjective,
    CategoricalObjective,
    Objective,
)

FeatureSequence = Union[List[AnyFeature], Tuple[AnyFeature]]


class Features(BaseModel):
    """Container of features, both input and output features are allowed.

    Attributes:
        features (List(Features)): list of the features.
    """

    type: Literal["Features"] = "Features"
    features: FeatureSequence = Field(default_factory=lambda: [])

    def __iter__(self):
        return iter(self.features)

    def __len__(self):
        return len(self.features)

    def __getitem__(self, i):
        return self.features[i]

    def __add__(self, other: Union[Sequence[AnyFeature], Features]):
        if isinstance(other, Features):
            other_feature_seq = other.features
        else:
            other_feature_seq = other
        new_feature_seq = list(itertools.chain(self.features, other_feature_seq))

        def is_feats_of_type(feats, ftype_collection, ftype_element):
            return isinstance(feats, ftype_collection) or (
                not isinstance(feats, Features)
                and (len(feats) > 0 and isinstance(feats[0], ftype_element))
            )

        def is_infeats(feats):
            return is_feats_of_type(feats, Inputs, Input)

        def is_outfeats(feats):
            return is_feats_of_type(feats, Outputs, Output)

        if is_infeats(self) and is_infeats(other):
            return Inputs(features=cast(Tuple[AnyInput, ...], new_feature_seq))
        if is_outfeats(self) and is_outfeats(other):
            return Outputs(features=cast(Tuple[AnyOutput, ...], new_feature_seq))
        return Features(features=new_feature_seq)

    def get_by_key(self, key: str) -> AnyFeature:
        """Get a feature by its key.

        Args:
            key (str): Feature key of the feature of interest

        Returns:
            Feature: Feature of interest
        """
        return {f.key: f for f in self.features}[key]

    def get_by_keys(self, keys: Sequence[str]) -> Features:
        """Get features of the domain specified by its keys.

        Args:
            keys (Sequence[str]): List of the keys of the features that should be
                returned.

        Returns:
            Features: Features object with the requested features.
        """
        return self.__class__(features=sorted([self.get_by_key(key) for key in keys]))

    def get(
        self,
<<<<<<< HEAD
        includes: Union[Type, List[Type], Tuple[Type]] = AnyFeature,
        excludes: Union[Type, List[Type], Tuple[Type]] = None,
=======
        includes: Union[Type, List[Type]] = AnyFeature,
        excludes: Union[Type, List[Type]] = None,  # type: ignore
>>>>>>> 38d0bd1f
        exact: bool = False,
    ) -> Features:
        """get features of the domain

        Args:
            includes (Union[Type, List[Type]], optional): Feature class or list of specific feature classes to be returned. Defaults to Feature.
            excludes (Union[Type, List[Type]], optional): Feature class or list of specific feature classes to be excluded from the return. Defaults to None.
            exact (bool, optional): Boolean to distinguish if only the exact class listed in includes and no subclasses inherenting from this class shall be returned. Defaults to False.
            by_attribute (str, optional): If set it is filtered by the attribute specified in by `by_attribute`. Defaults to None.

        Returns:
            List[Feature]: List of features in the domain fitting to the passed requirements.
        """
        return self.__class__(
            features=sorted(
                filter_by_class(
                    self.features,
                    includes=includes,
                    excludes=excludes,
                    exact=exact,
                )
            )
        )

    def get_keys(
        self,
<<<<<<< HEAD
        includes: Union[Type, List[Type], Tuple[Type]] = AnyFeature,
        excludes: Union[Type, List[Type], Tuple[Type]] = None,
=======
        includes: Union[Type, List[Type]] = AnyFeature,
        excludes: Union[Type, List[Type]] = None,  # type: ignore
>>>>>>> 38d0bd1f
        exact: bool = False,
    ) -> List[str]:
        """Method to get feature keys of the domain

        Args:
            includes (Union[Type, List[Type]], optional): Feature class or list of specific feature classes to be returned. Defaults to Feature.
            excludes (Union[Type, List[Type]], optional): Feature class or list of specific feature classes to be excluded from the return. Defaults to None.
            exact (bool, optional): Boolean to distinguish if only the exact class listed in includes and no subclasses inherenting from this class shall be returned. Defaults to False.

        Returns:
            List[str]: List of feature keys fitting to the passed requirements.
        """
        return [
            f.key
            for f in self.get(
                includes=includes,
                excludes=excludes,
                exact=exact,
            )
        ]


class Inputs(Features):
    """Container of input features, only input features are allowed.

    Attributes:
        features (List(Inputs)): list of the features.
    """

    type: Literal["Inputs"] = "Inputs"
    features: Sequence[AnyInput] = Field(default_factory=lambda: [])

    def get_fixed(self) -> "Inputs":
        """Gets all features in `self` that are fixed and returns them as new `Inputs` object.

        Returns:
            Inputs: Input features object containing only fixed features.
        """
        return Inputs(features=[feat for feat in self if feat.is_fixed()])  # type: ignore

    def get_free(self) -> "Inputs":
        """Gets all features in `self` that are not fixed and returns them as new `Inputs` object.

        Returns:
            Inputs: Input features object containing only non-fixed features.
        """
        return Inputs(features=[feat for feat in self if not feat.is_fixed()])  # type: ignore

    @validate_arguments
    def sample(
        self,
        n: int = 1,
        method: SamplingMethodEnum = SamplingMethodEnum.UNIFORM,
        seed: Optional[int] = None,
    ) -> pd.DataFrame:
        """Draw sobol samples

        Args:
            n (int, optional): Number of samples, has to be larger than 0. Defaults to 1.
            method (SamplingMethodEnum, optional): Method to use, implemented methods are `UNIFORM`, `SOBOL` and `LHS`.
                Defaults to `UNIFORM`.

        Returns:
            pd.DataFrame: Dataframe containing the samples.
        """
        if method == SamplingMethodEnum.UNIFORM:
            # we cannot just propagate the provided seed to
            # the sample methods as they would then sample
            # always the same value if the bounds are the same
            # for a feature.
            rng = np.random.default_rng(seed=seed)
            return self.validate_candidates(
                pd.concat(
                    [
                        feat.sample(n, seed=int(rng.integers(1, 1000000)))  # type: ignore
                        for feat in self.get(Input)
                    ],
                    axis=1,
                )
            )
        free_features = self.get_free()
        if method == SamplingMethodEnum.SOBOL:
            with warnings.catch_warnings():
                warnings.simplefilter("ignore")
                X = Sobol(len(free_features), seed=seed).random(n)
        else:
            X = LatinHypercube(len(free_features), seed=seed).random(n)
        res = []
        for i, feat in enumerate(free_features):
            if isinstance(feat, ContinuousInput):
                x = feat.from_unit_range(X[:, i])
            elif isinstance(feat, (DiscreteInput, CategoricalInput)):
                if isinstance(feat, DiscreteInput):
                    levels = feat.values
                else:
                    levels = feat.get_allowed_categories()
                bins = np.linspace(0, 1, len(levels) + 1)
                idx = np.digitize(X[:, i], bins) - 1
                x = np.array(levels)[idx]
            else:
                raise (
                    ValueError(
                        f"Unknown input feature with key {feat.key} of type {feat.type}"
                    )
                )
            res.append(pd.Series(x, name=feat.key))
        samples = pd.concat(res, axis=1)
        for feat in self.get_fixed():
            samples[feat.key] = feat.fixed_value()[0]  # type: ignore
        return self.validate_candidates(samples)[self.get_keys(Input)]

    def validate_candidates(self, candidates: pd.DataFrame) -> pd.DataFrame:
        """Validate a pandas dataframe with input feature values.

        Args:
            candidates (pd.Dataframe): Inputs to validate.

        Raises:
            ValueError: Raises a Valueerror if a feature based validation raises an exception.

        Returns:
            pd.Dataframe: Validated dataframe
        """
        for feature in self:
            if feature.key not in candidates:
                raise ValueError(f"no col for input feature `{feature.key}`")
            candidates[feature.key] = feature.validate_candidental(  # type: ignore
                candidates[feature.key]
            )
        if candidates[self.get_keys()].isnull().to_numpy().any():
            raise ValueError("there are null values")
        if candidates[self.get_keys()].isna().to_numpy().any():
            raise ValueError("there are na values")
        return candidates

    def validate_experiments(
        self, experiments: pd.DataFrame, strict=False
    ) -> pd.DataFrame:
        for feature in self:
            if feature.key not in experiments:
                raise ValueError(f"no col for input feature `{feature.key}`")
            experiments[feature.key] = feature.validate_experimental(
                experiments[feature.key],
                strict=strict,  # type: ignore
            )
        if experiments[self.get_keys()].isnull().to_numpy().any():
            raise ValueError("there are null values")
        if experiments[self.get_keys()].isna().to_numpy().any():
            raise ValueError("there are na values")
        return experiments

    def get_categorical_combinations(
        self,
<<<<<<< HEAD
        include: Union[Type, List[Type], Tuple[Type]] = Input,
        exclude: Union[Type, List[Type], Tuple[Type]] = None,
=======
        include: Union[Type, List[Type]] = Input,
        exclude: Union[Type, List[Type]] = None,  # type: ignore
>>>>>>> 38d0bd1f
    ):
        """get a list of tuples pairing the feature keys with a list of valid categories

        Args:
            include (Feature, optional): Features to be included. Defaults to Input.
            exclude (Feature, optional): Features to be excluded, e.g. subclasses of the included features. Defaults to None.

        Returns:
            List[(str, List[str])]: Returns a list of tuples pairing the feature keys with a list of valid categories (str)
        """
        features = [
            f
            for f in self.get(includes=include, excludes=exclude)
            if (isinstance(f, CategoricalInput) and not f.is_fixed())
        ]
        list_of_lists = [
            [(f.key, cat) for cat in f.get_allowed_categories()] for f in features
        ]

        discretes = [
            f
            for f in self.get(includes=include, excludes=exclude)
            if (isinstance(f, DiscreteInput) and not f.is_fixed())
        ]

        list_of_lists_2 = [[(d.key, v) for v in d.values] for d in discretes]

        list_of_lists = list_of_lists + list_of_lists_2

        return list(itertools.product(*list_of_lists))

    # transformation related methods
    def _get_transform_info(
        self, specs: TInputTransformSpecs
    ) -> Tuple[Dict[str, Tuple[int]], Dict[str, Tuple[str]]]:
        """Generates two dictionaries. The first one specifies which key is mapped to
        which column indices when applying `transform`. The second one specifies
        which key is mapped to which transformed keys.

        Args:
            specs (TInputTransformSpecs): Dictionary specifying which
                input feature is transformed by which encoder.

        Returns:
            Dict[str, Tuple[int]]: Dictionary mapping feature keys to column indices.
            Dict[str, Tuple[str]]: Dictionary mapping feature keys to transformed feature
                keys.
        """
        self._validate_transform_specs(specs)
        features2idx = {}
        features2names = {}
        counter = 0
        for _, feat in enumerate(self.get()):
            if feat.key not in specs.keys():
                features2idx[feat.key] = (counter,)
                features2names[feat.key] = (feat.key,)
                counter += 1
            elif specs[feat.key] == CategoricalEncodingEnum.ONE_HOT:
                assert isinstance(feat, CategoricalInput)
                features2idx[feat.key] = tuple(
                    (np.array(range(len(feat.categories))) + counter).tolist()
                )
                features2names[feat.key] = tuple(
                    [f"{feat.key}{_CAT_SEP}{c}" for c in feat.categories]
                )
                counter += len(feat.categories)
            elif specs[feat.key] == CategoricalEncodingEnum.ORDINAL:
                features2idx[feat.key] = (counter,)
                features2names[feat.key] = (feat.key,)
                counter += 1
            elif specs[feat.key] == CategoricalEncodingEnum.DUMMY:
                assert isinstance(feat, CategoricalInput)
                features2idx[feat.key] = tuple(
                    (np.array(range(len(feat.categories) - 1)) + counter).tolist()
                )
                features2names[feat.key] = tuple(
                    [f"{feat.key}{_CAT_SEP}{c}" for c in feat.categories[1:]]
                )
                counter += len(feat.categories) - 1
            elif specs[feat.key] == CategoricalEncodingEnum.DESCRIPTOR:
                assert isinstance(feat, CategoricalDescriptorInput)
                features2idx[feat.key] = tuple(
                    (np.array(range(len(feat.descriptors))) + counter).tolist()
                )
                features2names[feat.key] = tuple(
                    [f"{feat.key}{_CAT_SEP}{d}" for d in feat.descriptors]
                )
                counter += len(feat.descriptors)
            elif isinstance(specs[feat.key], MolFeatures):
                assert isinstance(feat, MolecularInput)
                descriptor_names = specs[feat.key].get_descriptor_names()  # type: ignore
                features2idx[feat.key] = tuple(
                    (np.array(range(len(descriptor_names))) + counter).tolist()
                )
                features2names[feat.key] = tuple(
                    [f"{feat.key}{_CAT_SEP}{d}" for d in descriptor_names]
                )
                counter += len(descriptor_names)
        return features2idx, features2names

    def transform(
        self, experiments: pd.DataFrame, specs: TInputTransformSpecs
    ) -> pd.DataFrame:
        """Transform a dataframe to the represenation specified in `specs`.

        Currently only input categoricals are supported.

        Args:
            experiments (pd.DataFrame): Data dataframe to be transformed.
            specs (TInputTransformSpecs): Dictionary specifying which
                input feature is transformed by which encoder.

        Returns:
            pd.DataFrame: Transformed dataframe. Only input features are included.
        """
        # TODO: clean this up and move it into the individual classes
        specs = self._validate_transform_specs(specs)
        transformed = []
        for feat in self.get():
            s = experiments[feat.key]
            if feat.key not in specs.keys():
                transformed.append(s)
            elif specs[feat.key] == CategoricalEncodingEnum.ONE_HOT:
                assert isinstance(feat, CategoricalInput)
                transformed.append(feat.to_onehot_encoding(s))
            elif specs[feat.key] == CategoricalEncodingEnum.ORDINAL:
                assert isinstance(feat, CategoricalInput)
                transformed.append(feat.to_ordinal_encoding(s))
            elif specs[feat.key] == CategoricalEncodingEnum.DUMMY:
                assert isinstance(feat, CategoricalInput)
                transformed.append(feat.to_dummy_encoding(s))
            elif specs[feat.key] == CategoricalEncodingEnum.DESCRIPTOR:
                assert isinstance(feat, CategoricalDescriptorInput)
                transformed.append(feat.to_descriptor_encoding(s))
            elif isinstance(specs[feat.key], MolFeatures):
                assert isinstance(feat, MolecularInput)
                transformed.append(feat.to_descriptor_encoding(specs[feat.key], s))  # type: ignore
        return pd.concat(transformed, axis=1)

    def inverse_transform(
        self, experiments: pd.DataFrame, specs: TInputTransformSpecs
    ) -> pd.DataFrame:
        """Transform a dataframe back to the original representations.

        The original applied transformation has to be provided via the specs dictionary.
        Currently only input categoricals are supported.

        Args:
            experiments (pd.DataFrame): Transformed data dataframe.
            specs (TInputTransformSpecs): Dictionary specifying which
                input feature is transformed by which encoder.

        Returns:
            pd.DataFrame: Back transformed dataframe. Only input features are included.
        """
        # TODO: clean this up and move it into the individual classes
        self._validate_transform_specs(specs=specs)
        transformed = []
        for feat in self.get():
            if isinstance(feat, DiscreteInput):
                transformed.append(feat.from_continuous(experiments))
            elif feat.key not in specs.keys():
                transformed.append(experiments[feat.key])
            elif specs[feat.key] == CategoricalEncodingEnum.ONE_HOT:
                assert isinstance(feat, CategoricalInput)
                transformed.append(feat.from_onehot_encoding(experiments))
            elif specs[feat.key] == CategoricalEncodingEnum.ORDINAL:
                assert isinstance(feat, CategoricalInput)
                transformed.append(feat.from_ordinal_encoding(experiments[feat.key]))
            elif specs[feat.key] == CategoricalEncodingEnum.DUMMY:
                assert isinstance(feat, CategoricalInput)
                transformed.append(feat.from_dummy_encoding(experiments))
            elif specs[feat.key] == CategoricalEncodingEnum.DESCRIPTOR:
                assert isinstance(feat, CategoricalDescriptorInput)
                transformed.append(feat.from_descriptor_encoding(experiments))
            elif isinstance(specs[feat.key], MolFeatures):
                assert isinstance(feat, CategoricalMolecularInput)
                transformed.append(
                    feat.from_descriptor_encoding(specs[feat.key], experiments)  # type: ignore
                )

        return pd.concat(transformed, axis=1)

    def _validate_transform_specs(
        self, specs: TInputTransformSpecs
    ) -> TInputTransformSpecs:
        """Checks the validity of the transform specs .

        Args:
            specs (TInputTransformSpecs): Transform specs to be validated.
        """
        # first check that the keys in the specs dict are correct also correct feature keys
        # next check that all values are of type CategoricalEncodingEnum or MolFeatures
        for key, value in specs.items():
            try:
                feat = self.get_by_key(key)
            except KeyError:
                raise ValueError(
                    f"Unknown feature with key {key} specified in transform specs."
                )
            # TODO
            # this is ugly, on the long run we have to get rid of the transform enums
            # and replace them with classes, then the following lines collapse into just two
            assert isinstance(feat, Input)
            enums = [t for t in feat.valid_transform_types() if isinstance(t, Enum)]
            no_enums = [
                t for t in feat.valid_transform_types() if not isinstance(t, Enum)
            ]
            if isinstance(value, Enum):
                if value not in enums:
                    raise ValueError(
                        f"Forbidden transform type for feature with key {key}"
                    )
            else:
                if len(no_enums) == 0:
                    raise ValueError(
                        f"Forbidden transform type for feature with key {key}"
                    )
                if not isinstance(value, tuple(no_enums)):  # type: ignore
                    raise ValueError(
                        f"Forbidden transform type for feature with key {key}"
                    )
        return specs

    def get_bounds(
        self,
        specs: TInputTransformSpecs,
        experiments: Optional[pd.DataFrame] = None,
    ) -> Tuple[List[float], List[float]]:
        """Returns the boundaries of the optimization problem based on the transformations
        defined in the  `specs` dictionary.

        Args:
            specs (TInputTransformSpecs): Dictionary specifying which
                input feature is transformed by which encoder.
            experiments (Optional[pd.DataFrame], optional): Dataframe with input features.
                If provided the real feature bounds are returned based on both the opt.
                feature bounds and the extreme points in the dataframe. Defaults to None,

        Raises:
            ValueError: If a feature type is not known.
            ValueError: If no transformation is provided for a categorical feature.

        Returns:
            Tuple[List[float], List[float]]: list with lower bounds, list with upper bounds.
        """
        self._validate_transform_specs(specs=specs)

        lower = []
        upper = []

        for feat in self.get():
            lo, up = feat.get_bounds(  # type: ignore
                transform_type=specs.get(feat.key),  # type: ignore
                values=experiments[feat.key] if experiments is not None else None,  # type: ignore
            )
            lower += lo
            upper += up
        return lower, upper


class Outputs(Features):
    """Container of output features, only output features are allowed.

    Attributes:
        features (List(Outputs)): list of the features.
    """

    type: Literal["Outputs"] = "Outputs"
    features: Sequence[AnyOutput] = Field(default_factory=lambda: [])

    def get_by_objective(
        self,
        includes: Union[
            List[Type[AbstractObjective]],
            Type[AbstractObjective],
            Type[Objective],
        ] = Objective,
        excludes: Union[
            List[Type[AbstractObjective]],
            Type[AbstractObjective],
            None,
        ] = None,
        exact: bool = False,
    ) -> "Outputs":
        """Get output features filtered by the type of the attached objective.

        Args:
            includes (Union[List[TObjective], TObjective], optional): Objective class or list of objective classes
                to be returned. Defaults to Objective.
            excludes (Union[List[TObjective], TObjective, None], optional): Objective class or list of specific objective classes to be excluded from the return. Defaults to None.
            exact (bool, optional): Boolean to distinguish if only the exact classes listed in includes and no subclasses inherenting from this class shall be returned. Defaults to False.

        Returns:
            List[AnyOutput]: List of output features fitting to the passed requirements.
        """
        if len(self.features) == 0:
            return Outputs(features=[])
        else:
            return Outputs(
                features=sorted(
                    filter_by_attribute(
<<<<<<< HEAD
                        self.get([ContinuousOutput, CategoricalOutput]).features,
                        lambda of: of.objective,
=======
                        self.get(ContinuousOutput).features,
                        lambda of: of.objective,  # type: ignore
>>>>>>> 38d0bd1f
                        includes,
                        excludes,  # type: ignore
                        exact,
                    )
                )
            )

    def get_keys_by_objective(
        self,
        includes: Union[
            List[Type[AbstractObjective]],
            Tuple[Type[AbstractObjective]],
            Type[AbstractObjective],
            Type[Objective],
        ] = Objective,
        excludes: Union[
            List[Type[AbstractObjective]],
            Tuple[Type[AbstractObjective]],
            Type[AbstractObjective],
            None,
        ] = None,
        exact: bool = False,
    ) -> List[str]:
        """Get keys of output features filtered by the type of the attached objective.

        Args:
            includes (Union[List[TObjective], TObjective], optional): Objective class or list of objective classes
                to be returned. Defaults to Objective.
            excludes (Union[List[TObjective], TObjective, None], optional): Objective class or list of specific objective classes to be excluded from the return. Defaults to None.
            exact (bool, optional): Boolean to distinguish if only the exact classes listed in includes and no subclasses inherenting from this class shall be returned. Defaults to False.

        Returns:
            List[str]: List of output feature keys fitting to the passed requirements.
        """
        return [f.key for f in self.get_by_objective(includes, excludes, exact)]

    def __call__(
        self, experiments: pd.DataFrame, predictions: bool = False
    ) -> pd.DataFrame:
        """Evaluate the objective for every feature.

        Args:
            experiments (pd.DataFrame): Experiments for which the objectives should be evaluated.
            predictions (bool, optional): If True use the prediction columns in the dataframe to calc the
                desirabilities `f"{feat.key}_pred`.

        Returns:
            pd.DataFrame: Objective values for the experiments of interest.
        """
        desis = pd.concat(
            [
                feat(experiments[f"{feat.key}_pred" if predictions else feat.key])  # type: ignore
                for feat in self.features
                if feat.objective is not None
                and not isinstance(feat, CategoricalOutput)
            ]
            + [
                feat.compute_objective(experiments.filter(regex=f"{feat.key}_pred_"))  # type: ignore
                if predictions
                else experiments[feat.key]
                for feat in self.features
                if isinstance(feat, CategoricalOutput)
            ],
            axis=1,
        )
        return desis.rename(
            {
                f"{feat.key}_pred" if predictions else feat.key: f"{feat.key}_des"
                for feat in self.features
                if feat.objective is not None
            },
            axis=1,
        )

    def add_valid_columns(self, experiments: pd.DataFrame) -> pd.DataFrame:
        """Add the `valid_{feature.key}` columns to the experiments dataframe,
        in case that they are not present.

        Args:
            experiments (pd.DataFrame): Dataframe holding the experiments.

        Returns:
            pd.DataFrame: Dataframe holding the experiments.
        """
        valid_keys = [
            f"valid_{output_feature_key}" for output_feature_key in self.get_keys()
        ]
        for valid_key in valid_keys:
            if valid_key not in experiments:
                experiments[valid_key] = True
            else:
                try:
                    experiments[valid_key] = (
                        experiments[valid_key].astype(int).astype(bool)
                    )
                except ValueError:
                    raise ValueError(f"Column {valid_key} cannot casted to dtype bool.")
        return experiments

    def validate_experiments(self, experiments: pd.DataFrame) -> pd.DataFrame:
        for feat in self.get():
            if feat.key not in experiments:
                raise ValueError(f"no col for input feature `{feat.key}`")
            experiments[feat.key] = feat.validate_experimental(experiments[feat.key])
        experiments = self.add_valid_columns(experiments=experiments)
        return experiments

    def validate_candidates(self, candidates: pd.DataFrame) -> pd.DataFrame:
        # for each continuous output feature with an attached objective object
        continuous_cols = list(
            itertools.chain.from_iterable(
                [
<<<<<<< HEAD
                    [f"{obj.key}_pred", f"{obj.key}_sd", f"{obj.key}_des"]
                    for obj in self.get_by_objective(
                        includes=Objective, excludes=CategoricalObjective
=======
                    [f"{key}_pred", f"{key}_sd", f"{key}_des"]
                    for key in self.get_keys_by_objective(Objective)
                ]
                + [
                    [f"{key}_pred", f"{key}_sd"]
                    for key in self.get_keys_by_objective(
                        excludes=Objective,
                        includes=None,  # type: ignore
>>>>>>> 38d0bd1f
                    )
                ]
            )
        )
        # check that pred, sd, and des cols are specified and numerical
        for col in continuous_cols:
            if col not in candidates:
                raise ValueError(f"missing column {col}")
            try:
                candidates[col] = pd.to_numeric(candidates[col], errors="raise").astype(
                    "float64"
                )
            except ValueError:
                raise ValueError(f"Not all values of column `{col}` are numerical.")
            if candidates[col].isnull().to_numpy().any():
                raise ValueError(f"Nan values are present in {col}.")
        # Check for categorical output
        categorical_cols = [
            (f"{obj.key}_pred", obj.categories)
            for obj in self.get_by_objective(includes=CategoricalObjective)
        ]
        if len(categorical_cols) == 0:
            return candidates
        for col in categorical_cols:
            if col[0] not in candidates:
                raise ValueError(f"missing column {col}")
            if len(candidates[col[0]]) - candidates[col[0]].isin(col[1]).sum() > 0:
                raise ValueError(f"values present are not in {col[1]}")
        return candidates

    def preprocess_experiments_one_valid_output(
        self,
        output_feature_key: str,
        experiments: pd.DataFrame,
    ) -> pd.DataFrame:
        """Method to get a dataframe where non-valid entries of the provided output feature are removed

        Args:
            experiments (pd.DataFrame): Dataframe with experimental data
            output_feature_key (str): The feature based on which non-valid entries rows are removed

        Returns:
            pd.DataFrame: Dataframe with all experiments where only valid entries of the specific feature are included
        """
        clean_exp = experiments.loc[
            (experiments["valid_%s" % output_feature_key] == 1)
            & (experiments[output_feature_key].notna())
        ]

        return clean_exp

    def preprocess_experiments_all_valid_outputs(
        self,
        experiments: pd.DataFrame,
        output_feature_keys: Optional[List] = None,
    ) -> pd.DataFrame:
        """Method to get a dataframe where non-valid entries of all output feature are removed

        Args:
            experiments (pd.DataFrame): Dataframe with experimental data
            output_feature_keys (Optional[List], optional): List of output feature keys which should be considered for removal of invalid values. Defaults to None.

        Returns:
            pd.DataFrame: Dataframe with all experiments where only valid entries of the selected features are included
        """
        if (output_feature_keys is None) or (len(output_feature_keys) == 0):
            output_feature_keys = self.get_keys(Output)

        clean_exp = experiments.query(
            " & ".join(["(`valid_%s` > 0)" % key for key in output_feature_keys])
        )
        clean_exp = clean_exp.dropna(subset=output_feature_keys)

        return clean_exp

    def preprocess_experiments_any_valid_output(
        self, experiments: pd.DataFrame
    ) -> pd.DataFrame:
        """Method to get a dataframe where at least one output feature has a valid entry

        Args:
            experiments (pd.DataFrame): Dataframe with experimental data

        Returns:
            pd.DataFrame: Dataframe with all experiments where at least one output feature has a valid entry
        """

        output_feature_keys = self.get_keys(Output)

        # clean_exp = experiments.query(" or ".join(["(valid_%s > 0)" % key for key in output_feature_keys]))
        # clean_exp = clean_exp.query(" or ".join(["%s.notna()" % key for key in output_feature_keys]))

        assert experiments is not None
        clean_exp = experiments.query(
            " or ".join(
                [
                    "((`valid_%s` >0) & `%s`.notna())" % (key, key)
                    for key in output_feature_keys
                ]
            )
        )
        return clean_exp<|MERGE_RESOLUTION|>--- conflicted
+++ resolved
@@ -109,13 +109,8 @@
 
     def get(
         self,
-<<<<<<< HEAD
-        includes: Union[Type, List[Type], Tuple[Type]] = AnyFeature,
-        excludes: Union[Type, List[Type], Tuple[Type]] = None,
-=======
         includes: Union[Type, List[Type]] = AnyFeature,
         excludes: Union[Type, List[Type]] = None,  # type: ignore
->>>>>>> 38d0bd1f
         exact: bool = False,
     ) -> Features:
         """get features of the domain
@@ -142,13 +137,8 @@
 
     def get_keys(
         self,
-<<<<<<< HEAD
-        includes: Union[Type, List[Type], Tuple[Type]] = AnyFeature,
-        excludes: Union[Type, List[Type], Tuple[Type]] = None,
-=======
         includes: Union[Type, List[Type]] = AnyFeature,
         excludes: Union[Type, List[Type]] = None,  # type: ignore
->>>>>>> 38d0bd1f
         exact: bool = False,
     ) -> List[str]:
         """Method to get feature keys of the domain
@@ -302,13 +292,8 @@
 
     def get_categorical_combinations(
         self,
-<<<<<<< HEAD
-        include: Union[Type, List[Type], Tuple[Type]] = Input,
-        exclude: Union[Type, List[Type], Tuple[Type]] = None,
-=======
         include: Union[Type, List[Type]] = Input,
         exclude: Union[Type, List[Type]] = None,  # type: ignore
->>>>>>> 38d0bd1f
     ):
         """get a list of tuples pairing the feature keys with a list of valid categories
 
@@ -611,13 +596,8 @@
             return Outputs(
                 features=sorted(
                     filter_by_attribute(
-<<<<<<< HEAD
                         self.get([ContinuousOutput, CategoricalOutput]).features,
                         lambda of: of.objective,
-=======
-                        self.get(ContinuousOutput).features,
-                        lambda of: of.objective,  # type: ignore
->>>>>>> 38d0bd1f
                         includes,
                         excludes,  # type: ignore
                         exact,
@@ -730,20 +710,9 @@
         continuous_cols = list(
             itertools.chain.from_iterable(
                 [
-<<<<<<< HEAD
                     [f"{obj.key}_pred", f"{obj.key}_sd", f"{obj.key}_des"]
                     for obj in self.get_by_objective(
                         includes=Objective, excludes=CategoricalObjective
-=======
-                    [f"{key}_pred", f"{key}_sd", f"{key}_des"]
-                    for key in self.get_keys_by_objective(Objective)
-                ]
-                + [
-                    [f"{key}_pred", f"{key}_sd"]
-                    for key in self.get_keys_by_objective(
-                        excludes=Objective,
-                        includes=None,  # type: ignore
->>>>>>> 38d0bd1f
                     )
                 ]
             )
