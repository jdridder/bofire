from typing import Union

from bofire.data_models.surrogates.scaler import ScalerEnum

try:
    from bofire.data_models.surrogates.botorch import BotorchSurrogate
    from bofire.data_models.surrogates.botorch_surrogates import (
        AnyBotorchSurrogate,
        BotorchSurrogates,
    )
    from bofire.data_models.surrogates.empirical import EmpiricalSurrogate
    from bofire.data_models.surrogates.fully_bayesian import SaasSingleTaskGPSurrogate
    from bofire.data_models.surrogates.linear import LinearSurrogate
    from bofire.data_models.surrogates.mixed_single_task_gp import (
        MixedSingleTaskGPSurrogate,
    )
<<<<<<< HEAD
    from bofire.data_models.surrogates.mlp import (
        ClassificationMLPEnsemble,
        MLPEnsemble,
        RegressionMLPEnsemble,
    )
=======
    from bofire.data_models.surrogates.mixed_tanimoto_gp import (
        MixedTanimotoGPSurrogate,
    )
    from bofire.data_models.surrogates.mlp import MLPEnsemble
>>>>>>> afae85c6
    from bofire.data_models.surrogates.polynomial import PolynomialSurrogate
    from bofire.data_models.surrogates.random_forest import RandomForestSurrogate
    from bofire.data_models.surrogates.single_task_gp import (
        SingleTaskGPHyperconfig,
        SingleTaskGPSurrogate,
    )
    from bofire.data_models.surrogates.surrogate import Surrogate
    from bofire.data_models.surrogates.tanimoto_gp import TanimotoGPSurrogate
    from bofire.data_models.surrogates.trainable import MeanAggregation, SumAggregation
    from bofire.data_models.surrogates.xgb import XGBoostSurrogate

    AbstractSurrogate = Union[Surrogate, BotorchSurrogate, EmpiricalSurrogate]

    AnySurrogate = Union[
        EmpiricalSurrogate,
        RandomForestSurrogate,
        SingleTaskGPSurrogate,
        MixedSingleTaskGPSurrogate,
<<<<<<< HEAD
        ClassificationMLPEnsemble,
        RegressionMLPEnsemble,
=======
        MixedTanimotoGPSurrogate,
        MLPEnsemble,
>>>>>>> afae85c6
        SaasSingleTaskGPSurrogate,
        XGBoostSurrogate,
        LinearSurrogate,
        PolynomialSurrogate,
        TanimotoGPSurrogate,
    ]

    AnyTrainableSurrogate = Union[
        RandomForestSurrogate,
        SingleTaskGPSurrogate,
        MixedSingleTaskGPSurrogate,
<<<<<<< HEAD
        ClassificationMLPEnsemble,
        RegressionMLPEnsemble,
=======
        MixedTanimotoGPSurrogate,
        MLPEnsemble,
>>>>>>> afae85c6
        SaasSingleTaskGPSurrogate,
        XGBoostSurrogate,
        LinearSurrogate,
        PolynomialSurrogate,
        TanimotoGPSurrogate,
    ]
except ImportError:
    # with the minimal installationwe don't have botorch
    pass<|MERGE_RESOLUTION|>--- conflicted
+++ resolved
@@ -14,18 +14,14 @@
     from bofire.data_models.surrogates.mixed_single_task_gp import (
         MixedSingleTaskGPSurrogate,
     )
-<<<<<<< HEAD
+    from bofire.data_models.surrogates.mixed_tanimoto_gp import (
+        MixedTanimotoGPSurrogate,
+    )
     from bofire.data_models.surrogates.mlp import (
         ClassificationMLPEnsemble,
         MLPEnsemble,
         RegressionMLPEnsemble,
     )
-=======
-    from bofire.data_models.surrogates.mixed_tanimoto_gp import (
-        MixedTanimotoGPSurrogate,
-    )
-    from bofire.data_models.surrogates.mlp import MLPEnsemble
->>>>>>> afae85c6
     from bofire.data_models.surrogates.polynomial import PolynomialSurrogate
     from bofire.data_models.surrogates.random_forest import RandomForestSurrogate
     from bofire.data_models.surrogates.single_task_gp import (
@@ -44,13 +40,9 @@
         RandomForestSurrogate,
         SingleTaskGPSurrogate,
         MixedSingleTaskGPSurrogate,
-<<<<<<< HEAD
+        MixedTanimotoGPSurrogate,
         ClassificationMLPEnsemble,
         RegressionMLPEnsemble,
-=======
-        MixedTanimotoGPSurrogate,
-        MLPEnsemble,
->>>>>>> afae85c6
         SaasSingleTaskGPSurrogate,
         XGBoostSurrogate,
         LinearSurrogate,
@@ -62,13 +54,9 @@
         RandomForestSurrogate,
         SingleTaskGPSurrogate,
         MixedSingleTaskGPSurrogate,
-<<<<<<< HEAD
+        MixedTanimotoGPSurrogate,
         ClassificationMLPEnsemble,
         RegressionMLPEnsemble,
-=======
-        MixedTanimotoGPSurrogate,
-        MLPEnsemble,
->>>>>>> afae85c6
         SaasSingleTaskGPSurrogate,
         XGBoostSurrogate,
         LinearSurrogate,
