from typing import Annotated, Literal, Sequence

from pydantic import Field, validator

<<<<<<< HEAD
from bofire.data_models.features.api import ContinuousOutput
from bofire.data_models.surrogates.botorch import BotorchSurrogate
=======
>>>>>>> 38d0bd1f
from bofire.data_models.surrogates.scaler import ScalerEnum
from bofire.data_models.surrogates.trainable_botorch import TrainableBotorchSurrogate


class MLPEnsemble(TrainableBotorchSurrogate):
    type: Literal["MLPEnsemble"] = "MLPEnsemble"
    n_estimators: Annotated[int, Field(ge=1)] = 5
    hidden_layer_sizes: Sequence = (100,)
    activation: Literal["relu", "logistic", "tanh"] = "relu"
    dropout: Annotated[float, Field(ge=0.0)] = 0.0
    batch_size: Annotated[int, Field(ge=1)] = 10
    n_epochs: Annotated[int, Field(ge=1)] = 200
    lr: Annotated[float, Field(gt=0.0)] = 1e-4
    weight_decay: Annotated[float, Field(ge=0.0)] = 0.0
    subsample_fraction: Annotated[float, Field(gt=0.0)] = 1.0
    shuffle: bool = True
<<<<<<< HEAD
    scaler: ScalerEnum = ScalerEnum.NORMALIZE

    @validator("outputs")
    def validate_outputs(cls, outputs):
        """validates outputs

        Raises:
            ValueError: if output type is not ContinuousOutput

        Returns:
            List[ContinuousOutput]
        """
        for o in outputs:
            if not isinstance(o, ContinuousOutput):
                raise ValueError("all outputs need to be continuous")
        return outputs
=======
    scaler: ScalerEnum = ScalerEnum.STANDARDIZE
>>>>>>> 38d0bd1f
<|MERGE_RESOLUTION|>--- conflicted
+++ resolved
@@ -2,11 +2,8 @@
 
 from pydantic import Field, validator
 
-<<<<<<< HEAD
 from bofire.data_models.features.api import ContinuousOutput
 from bofire.data_models.surrogates.botorch import BotorchSurrogate
-=======
->>>>>>> 38d0bd1f
 from bofire.data_models.surrogates.scaler import ScalerEnum
 from bofire.data_models.surrogates.trainable_botorch import TrainableBotorchSurrogate
 
@@ -23,7 +20,6 @@
     weight_decay: Annotated[float, Field(ge=0.0)] = 0.0
     subsample_fraction: Annotated[float, Field(gt=0.0)] = 1.0
     shuffle: bool = True
-<<<<<<< HEAD
     scaler: ScalerEnum = ScalerEnum.NORMALIZE
 
     @validator("outputs")
@@ -39,7 +35,4 @@
         for o in outputs:
             if not isinstance(o, ContinuousOutput):
                 raise ValueError("all outputs need to be continuous")
-        return outputs
-=======
-    scaler: ScalerEnum = ScalerEnum.STANDARDIZE
->>>>>>> 38d0bd1f
+        return outputs