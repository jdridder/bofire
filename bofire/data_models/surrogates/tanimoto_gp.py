--- conflicted
+++ resolved
@@ -33,7 +33,6 @@
     noise_prior: AnyPrior = Field(default_factory=lambda: BOTORCH_NOISE_PRIOR())
     scaler: ScalerEnum = ScalerEnum.IDENTITY
 
-<<<<<<< HEAD
     @classmethod
     def is_output_implemented(cls, my_type: Type[AnyOutput]) -> bool:
         """Abstract method to check output type for surrogate models
@@ -43,7 +42,7 @@
             bool: True if the output type is valid for the surrogate chosen, False otherwise
         """
         return isinstance(my_type, ContinuousOutput)
-=======
+
     # TanimotoGP will be used when at least one of fingerprints, fragments, or fingerprintsfragments are present
     @validator("input_preprocessing_specs")
     def validate_moleculars(cls, v, values):
@@ -57,5 +56,4 @@
             raise ValueError(
                 "TanimotoGPSurrogate can only be used if at least one of fingerprints, fragments, or fingerprintsfragments features are present."
             )
-        return v
->>>>>>> afae85c6
+        return v