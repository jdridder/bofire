from typing import Literal, Type

from pydantic import Field, field_validator
from typing_extensions import Annotated

from bofire.data_models.features.api import AnyOutput, ContinuousOutput
from bofire.data_models.surrogates.trainable_botorch import TrainableBotorchSurrogate


class SaasSingleTaskGPSurrogate(TrainableBotorchSurrogate):
    type: Literal["SaasSingleTaskGPSurrogate"] = "SaasSingleTaskGPSurrogate"
    warmup_steps: Annotated[int, Field(ge=1)] = 256
    num_samples: Annotated[int, Field(ge=1)] = 128
    thinning: Annotated[int, Field(ge=1)] = 16

    @field_validator("thinning")
    @classmethod
    def validate_thinning(cls, thinning, info):
        if info.data["num_samples"] / thinning < 1:
            raise ValueError("`num_samples` has to be larger than `thinning`.")
<<<<<<< HEAD
        return value

    @classmethod
    def is_output_implemented(cls, my_type: Type[AnyOutput]) -> bool:
        """Abstract method to check output type for surrogate models

        Args:
            outputs: objective functions for the surrogate
            my_type: continuous or categorical output

        Returns:
            bool: True if the output type is valid for the surrogate chosen, False otherwise
        """
        return True if isinstance(my_type, ContinuousOutput) else False
=======
        return thinning
>>>>>>> b274c13e
<|MERGE_RESOLUTION|>--- conflicted
+++ resolved
@@ -18,7 +18,6 @@
     def validate_thinning(cls, thinning, info):
         if info.data["num_samples"] / thinning < 1:
             raise ValueError("`num_samples` has to be larger than `thinning`.")
-<<<<<<< HEAD
         return value
 
     @classmethod
@@ -32,7 +31,4 @@
         Returns:
             bool: True if the output type is valid for the surrogate chosen, False otherwise
         """
-        return True if isinstance(my_type, ContinuousOutput) else False
-=======
-        return thinning
->>>>>>> b274c13e
+        return True if isinstance(my_type, ContinuousOutput) else False